const fs = require("fs");
const path = require("path");
const stripJsonComments = require("strip-json-comments");
const _ = require("lodash");
const {descToMarkdown, toDocComment} = require('./desc-to-doc.js');

// Reserved keywords in typescript
const RESERVED = ["break", "case", "catch", "class", "const", "continue", "debugger", "default", "delete", "do", "else",
    "enum", "export", "extends", "false", "finally", "for", "function", "if", "import", "in", "instanceof", "new", "null",
    "return", "super", "switch", "this", "throw", "true", "try", "typeof", "var", "void", "while", "with"];

// Types that are considered "simple"
const SIMPLE_TYPES = ['string', 'integer', 'number', 'boolean', 'any'];
const ALREADY_OPTIONAL_RETURNS = ['any', 'undefined', 'void'];

// Readable names for "allowedContexts" values from the schema
const CONTEXT_NAMES = {
    'addon_parent': 'Add-on parent',
    'content':      'Content scripts',
    'devtools':     'Devtools pages',
    'proxy':        'Proxy scripts',
};

// Comment "X context only" for these contexts
const CTX_CMT_ONLY_ALLOWED_IN = ['content', 'devtools', 'proxy'];

// Comment "Not allowed in" for these contexts
const CTX_CMT_NOT_ALLOWED_IN = ['content', 'devtools'];

// Comment "Allowed in" for these contexts
const CTX_CMT_ALLOWED_IN = ['proxy'];

// Formats an allowedContexts array to a readable string
function formatContexts(contexts, outputAlways = false) {
    if (!contexts || contexts.length === 0) {
        if (outputAlways) {
            // No contexts are specified, but we can likely still output something
            contexts = [];
        } else {
            return '';
        }
    }
    // Check if this thing is only allowed in one context
    for (let context of contexts) {
        if (/^(.*)_only$/.exec(context) && CTX_CMT_ONLY_ALLOWED_IN.includes(RegExp.$1)) {
            return `Allowed in: ${CONTEXT_NAMES[RegExp.$1]} only`;
        }
    }
    let lines = [];
    // If a context from CTX_CMT_NOT_ALLOWED_IN isn't in contexts, comment it as "not allowed in"
    let notAllowedIn = CTX_CMT_NOT_ALLOWED_IN.filter(context => !contexts.includes(context));
    if (notAllowedIn.length > 0) {
        lines.push(`Not allowed in: ${notAllowedIn.map(ctx => CONTEXT_NAMES[ctx]).join(', ')}`);
    }
    // If a context from CTX_CMT_ALLOWED_IN is in contexts, comment it as "allowed in"
    let allowedIn = CTX_CMT_ALLOWED_IN.filter(context => contexts.includes(context));
    if (allowedIn.length > 0) {
        lines.push(`Allowed in: ${allowedIn.map(ctx => CONTEXT_NAMES[ctx]).join(', ')}`);
    }
    return (lines.length > 0) ? lines.join('\n\n') : '';
}

// Creates a doc comment out of a schema object
function commentFromSchema(schema) {
    let doclines = [];
    if (schema.description) {
        doclines.push(descToMarkdown(schema.description));
    }
    let contexts = formatContexts(schema.allowedContexts);
    if (contexts) {
        // Separate with an empty line
        if (doclines.length > 0) doclines.push('');
        doclines.push(contexts);
    }
    if (schema.parameters) {
        for (let param of schema.parameters) {
<<<<<<< HEAD
=======
            // '@param' is redundant in TypeScript code if it has no description.
            if (!param.description) continue;
            // Callbacks are skipped in other parts of the code as well
            if (param.type === 'function' && param.name === 'callback') continue;
>>>>>>> 47b941e8
            // Square brackets around optional parameter names is a jsdoc convention
            let name = (param.optional) ? `[${param.name}]` : param.name;
            let desc = (param.description) ? ' ' + descToMarkdown(param.description) : '';
            doclines.push(`@param ${name}${desc}`);
        }
    }
    if (schema.deprecated) {
        doclines.push(`@deprecated ${descToMarkdown(schema.deprecated)}`);
    } else if (schema.unsupported) {
        doclines.push(`@deprecated Unsupported on Firefox at this time.`);
    }
    if (schema.returns && schema.returns.description) {
        doclines.push(`@returns ${descToMarkdown(schema.returns.description)}`);
    }
    if (doclines.length === 0) {
        return '';
    }
    return toDocComment(doclines.join('\n')) + '\n';
}

// Iterate over plain objects in nested objects and arrays
function* deepIteratePlainObjects(item) {
    if (_.isArray(item)) {
        // Got an array, check its elements
        for (let x of item) {
            yield* deepIteratePlainObjects(x);
        }
    } else if (_.isPlainObject(item)) {
        // Got a plain object, yield it
        yield item;
        // Check its properties
        for (let x of Object.values(item)) {
            yield* deepIteratePlainObjects(x);
        }
    }
}

class Converter {
    constructor(folders, header, namespace_aliases) {
        // Generated source
        this.out = header;

        this.namespace_aliases = namespace_aliases;

        // Collect schema files
        this.schemaData = [];
        this.collectSchemas(folders);

        // Convert from split schemas to namespace
        // This merges all the properties that we care about for each namespace
        // Needed since many schema files add to the "manifest" namespace
        this.namespaces = {};
        for (let data of this.schemaData) {
            // Enumerate the actual namespace data
            for (let namespace of data[1]) {
                // Check if we have an alias for it
                if (this.namespace_aliases.hasOwnProperty(namespace.namespace)) {
                    namespace.namespace = this.namespace_aliases[namespace.namespace];
                }

                // If we haven't seen this namespace before, init it
                if (!this.namespaces.hasOwnProperty(namespace.namespace)) {
                    this.namespaces[namespace.namespace] = {
                        namespace: namespace.namespace,
                        types: [],
                        properties: {},
                        functions: [],
                        events: [],
                        description: '',
                        permissions: [],
                        allowedContexts: []
                    };
                }
                // Concat or extend namespace
                if (namespace.types) this.namespaces[namespace.namespace].types = this.namespaces[namespace.namespace].types.concat(namespace.types);
                if (namespace.properties) this.namespaces[namespace.namespace].properties = Object.assign(this.namespaces[namespace.namespace].properties, namespace.properties);
                if (namespace.functions) this.namespaces[namespace.namespace].functions = this.namespaces[namespace.namespace].functions.concat(namespace.functions);
                if (namespace.events) this.namespaces[namespace.namespace].events = this.namespaces[namespace.namespace].events.concat(namespace.events);
                if (namespace.description) this.namespaces[namespace.namespace].description = namespace.description;
                if (namespace.permissions) this.namespaces[namespace.namespace].permissions = this.namespaces[namespace.namespace].permissions.concat(namespace.permissions);
                if (namespace.allowedContexts) this.namespaces[namespace.namespace].allowedContexts = this.namespaces[namespace.namespace].allowedContexts.concat(namespace.allowedContexts);

                if (namespace['$import']) this.namespaces[namespace.namespace]['$import'] = namespace['$import']
            }
        }
    }

    setUnsupportedAsOptional() {
        for (let type of deepIteratePlainObjects(this.namespaces)) {
            if (type.unsupported) {
                type.optional = true;
            }
        }
    }

    convert() {
        // For each namespace, set it as current, and convert it, which adds directly onto this.out
        for (let namespace of Object.keys(this.namespaces)) {
            this.namespace = namespace;
            this.convertNamespace();
        }
    }

    collectSchemas(folders) {
        // For each schema file
        for (let folder of folders) {
            const files = fs.readdirSync(folder);
            for (let file of files) {
                if (path.extname(file) === '.json') {
                    // Strip json comments, parse and add to data array
                    this.schemaData.push([file, JSON.parse(stripJsonComments(String(fs.readFileSync(path.join(folder, file)))))]);
                }
            }
        }
    }

    // noinspection JSMethodCanBeStatic
    convertPrimitive(type) {
        if (type === 'integer') {
            return 'number'
        }
        return type;
    }

    convertClass(type) {
        // Convert each property, function and event of a class
        let out = `{\n`;
        let convertedProperties = this.convertObjectProperties(type);
        if (type.functions) for (let func of type.functions) {
            convertedProperties.push(this.convertFunction(func, true, true, true));
        }
        if (type.events) for (let event of type.events) {
            convertedProperties.push(this.convertEvent(event, true));
        }
        out += `${convertedProperties.join(';\n') + ';'}`;
        out += `\n}`;

        return out;
    }

    convertObjectProperties(type) {
        let convertedProperties = [];
        // For each simple property
        if (type.properties) {
            for (let name of Object.keys(type.properties)) {
                let propertyType = type.properties[name];
                // Make sure it has a proper id by adding parent id to id
                propertyType.id = type.id + (name === 'properties' ? '' : ('_' + name));
                // Output property type (adding a ? if optional)
                convertedProperties.push(`${commentFromSchema(propertyType)}${name}${type.properties[name].optional ? '?' : ''}: ${this.convertType(propertyType)}`);
            }
        }
        // For each pattern property
        if (type.patternProperties) {
            for (let name of Object.keys(type.patternProperties)) {
                // Assume it's a string type
                let keyType = 'string';
                // TODO: Simple regex check, probably flawed
                // If the regex has a \d and not a a-z, assume it's asking for a number
                if (name.includes('\\d') && !name.includes('a-z')) keyType = 'number';
                // Add the keyed property
                convertedProperties.push(`[key: ${keyType}]: ${this.convertType(type.patternProperties[name])}`);
            }
        }
        return convertedProperties;
    }

    convertRef(ref) {
        // Get the namespace of the reference, if any
        let namespace = ref.split('.')[0];
        // Do we have an alias for that namesapce?
        if (this.namespace_aliases.hasOwnProperty(namespace)) {
            // Revolve namespace aliases
            namespace = this.namespace_aliases[namespace];
            ref = `${namespace}.${ref.split('.')[1]}`
        }
        // The namespace is unnecessary if it's the current one
        if (namespace === this.namespace) {
            ref = ref.split('.')[1];
        }
        // If we know about the namespace
        if (Object.keys(this.namespaces).includes(namespace)) {
            // Add browser. to the front
            // Okay, apparently typescript doesn't need that, as all the namepaces are combined by the compiler
            //out += 'browser.';
        } else if (!this.namespaces[this.namespace].types.find(x => x.id === ref)) {
            console.log(`Warning: Cannot find reference "${ref}", assuming the browser knows better.`);
            // Add a type X = any, so the type can be used, but won't be typechecked
            this.additionalTypes.push(`type ${ref} = any;`);
        }
        return ref;
    }

    // noinspection JSMethodCanBeStatic
    convertName(name) {
        // Convert from snake_case to PascalCase
        return name.split('_').map(x => x.charAt(0).toUpperCase() + x.slice(1)).join('');
    }

    convertType(type, root = false) {
        // Check if we've overridden it, likely for a type that can't be represented in json schema
        if (type.converterTypeOverride) {
            return type.converterTypeOverride;
        }
        let out = '';
        // Check type of type
        if (type.choices) {
            // Okay so it's a choice between several types, we need to check
            // if choices include enums, and if so combine them
            let choices = [];
            let enums = [];
            for (let choice of type.choices) {
                if (choice.enum) {
                    enums = enums.concat(choice.enum);
                } else {
                    choices.push(choice)
                }
            }
            // If we found enums, output it as a single choice
            if (enums.length > 0) choices.push({
                id: type.id,
                enum: enums
            });
            // For each choice, convert according to rules, join via a pipe "|" and add to output
            out += _.uniqWith(choices.map(x => {
                // Override id with parent id for proper naming
                x.id = type.id;
                // Convert it as a type
                let y = this.convertType(x);
                // If it's any, make it object instead and hope that works
                // This is due to how "string | any" === "any" and the whole choice would therefore be redundant
                if (y === 'any') y = 'object';
                return y;
            }), _.isEqual).join(' | ');
        } else if (type.enum) {
            // If it's an enum
            // Make sure it has a proper id
            if (type.name && !type.id) type.id = type.name;
            // We can only output enums in the namespace root (a schema enum, instead of e.g. a property having an enum as type)
            if (root) {
                // So if we are in the root
                // Add each enum value, sanitizing the name (if it has one, otherwise just using its value as name)
                out += `{\n${type.enum.map(x => `${commentFromSchema(x)}${(x.name ? x.name : x).replace(/\W/g, '')} = "${x.name ? x.name : x}"`).join(',\n')}\n}`
            } else {
                // If we're not in the root, add the enum as an additional type instead, adding an _ in front of the name
                // We convert the actual enum based on rules above by passing through the whole type code again, but this time as root
                this.additionalTypes.push(`${commentFromSchema(type)}enum _${this.convertName(type.id)} ${this.convertType(type, true)}`);
                // And then just reference it by name in output
                out += '_' + this.convertName(type.id);
            }
        } else if (type.type) {
            // The type has an actual type, check it
            if (type.type === 'object') {
                // It's an object, how is the object constructed?
                if (type.functions || type.events) {
                    // It has functions or events, treat it as a claas
                    out += this.convertClass(type);
                } else if (type.properties || type.patternProperties) {
                    // It has properties, convert those
                    let properties = this.convertObjectProperties(type);
                    // If it has no properties, just say it's some type of object
                    if (properties.length > 0) {
                        out += `{\n${properties.join(';\n')};\n}`;
                    } else {
                        out += 'object';
                    }
                } else if (type.isInstanceOf) {
                    // It's an instance of another type
                    if (type.additionalProperties && type.additionalProperties.type === 'any') {
                        // The schemas write set additionalProperties.type = 'any' when typechecking can be anything
                        // This usually means it's "window" included as part of DOM
                        if (type.isInstanceOf.toLowerCase() === 'window') {
                            out += type.isInstanceOf;
                        } else {
                            // Otherwise it's some object we don't know about, therefore just treat it as a random object
                            out += `object/*${type.isInstanceOf}*/`;
                        }
                    } else {
                        // If the schema does not do that, try converting as a reference
                        out += this.convertRef(type.isInstanceOf);
                    }
                } else if (type.additionalProperties) {
                    // If it has additional, but not normal properties, try converting those properties as a type, passing the parent name
                    type.additionalProperties.id = type.id;
                    out += this.convertType(type.additionalProperties);
                } else {
                    // Okay so it's just some kind of object, right?...
                    out += 'object';
                }
            } else if (type.type === 'array') {
                // It's an array
                // Does it specify a fixed amount of items?
                if (type.minItems && type.maxItems && type.minItems === type.maxItems) {
                    // Yes, fixed amount of items, output it as an array literal
                    out += `[${new Array(type.minItems).fill(this.convertType(type.items)).join(', ')}]`
                } else if (type.items) {
                    // Figure out the array type, passing parent name
                    type.items.id = type.id;
                    let arrayType = this.convertType(type.items);
                    // Very bad check to see if it's a "simple" type in array terms
                    // This just checks if it's an enum or object, really
                    // TODO: Could probably be done better
                    if (arrayType.includes('\n') || arrayType.includes(';') || arrayType.includes(',')) {
                        // If it's not simple, use the Array<type> syntax
                        out += `Array<${arrayType}>`;
                    } else {
                        // If it is simple use type[] syntax
                        out += `${arrayType}[]`;
                    }
                }
            } else if (type.type === 'function') {
                // It's a function
                // Convert it as an array function
                out += this.convertFunction(type, true, false);
            } else if (SIMPLE_TYPES.includes(type.type)) {
                // It's a simple primitive
                out += this.convertPrimitive(type.type);
            }
        } else if (type['$ref']) {
            // If it's a reference
            out += this.convertRef(type['$ref']);
        } else if (type.value) {
            // If it has a fixed value, just set its type as the type of said value
            out += typeof type.value;
        }
        if (out === '') {
            // Output an error if the type couldn't be converted using logic above
            throw new Error(`Cannot handle type ${JSON.stringify(type)}`);
        }
        return out;
    }

    collapseExtendedTypes(types) {
        let collapsedTypes = {};
        // For each type
        for (let type of types) {
            // Get its id or the id of the type it extends
            let name = type['$extend'] || type.id;
            // Don't want this key to be merged (as it could cause conflicts if that is even possible)
            delete type['$extend'];
            // Have we seen it before?
            if (collapsedTypes.hasOwnProperty(name)) {
                // Merge with the type we already have, concatting any arrays
                _.mergeWith(collapsedTypes[name], type, (objValue, srcValue) => {
                    if (_.isArray(objValue)) {
                        return objValue.concat(srcValue);
                    }
                });
            } else {
                // Okay first time we see it, so for now it's collapsed
                collapsedTypes[name] = type;
            }
        }
        return Object.values(collapsedTypes);
    }

    convertTypes(types) {
        if (types === undefined) return [];
        // Collapse types that have an $extend in them
        types = this.collapseExtendedTypes(types);
        let convertedTypes = [];
        // For each type
        for (let type of types) {
            // Convert it as a root type
            let convertedType = this.convertType(type, true);
            // If we get nothing in return, ignore it
            if (convertedType === undefined) continue;
            // If we get its id in return, it's being weird and should just not be typechecked
            if (convertedType === type.id) convertedType = 'any';
            // Get the comment
            let comment = commentFromSchema(type);
            // Add converted source with proper keyword in front
            // This is here instead of in convertType, since that is also used for non root purposes
            if ((type.functions || type.events) || (type.type === 'object' && !type.isInstanceOf)) {
                // If it has functions or events, or is an object that's not an instance of another one, it's an interface
                convertedTypes.push(`${comment}interface ${type.id} ${convertedType}`);
            } else if (type.enum) {
                convertedTypes.push(`${comment}enum ${this.convertName(type.id)} ${convertedType}`);
            } else {
                // It's just a type of some kind
                convertedTypes.push(`${comment}type ${type.id} = ${convertedType};`);
            }
        }
        return convertedTypes
    }

    convertProperties(properties) {
        if (properties === undefined) return [];
        let convertedProperties = [];
        // For each property, just add it as a const, appending | undefined if it's optional
        for (let prop of Object.keys(properties)) {
            convertedProperties.push(`${commentFromSchema(properties[prop])}const ${prop}: ${this.convertType(properties[prop])}${properties[prop].optional ? ' | undefined' : ''};`);
        }
        return convertedProperties;
    }

    convertParameters(parameters, includeName = true, name = undefined) {
        if (parameters === undefined) return [];
        let convertedParameters = [];
        // For each parameter
        for (let parameter of Object.keys(parameters)) {
            let out = '';
            // If includeName then include the name (add ? if optional)
            if (includeName) out += `${parameters[parameter].name ? parameters[parameter].name : parameter}${parameters[parameter].optional ? '?' : ''}: `;
            // Convert the paremeter type passing parent id as id
            parameters[parameter].id = name;
            out += this.convertType(parameters[parameter]);
            convertedParameters.push(out);
        }
        return convertedParameters;
    }

    convertSingleFunction(name, returnType, arrow, classy, func) {
        let parameters = this.convertParameters(func.parameters, true, func.name);
        // function x() {} or () => {}?
        if (arrow) {
            // Okay () => {}, unless we want it classy (inside a class) in which case use name(): {}
            return `${classy ? `${commentFromSchema(func)}${name}${func.optional ? '?' : ''}` : ''}(${parameters.join(', ')})${classy ? ':' : ' =>'} ${returnType}`;
        } else {
            // If the name is a reversed keyword
            if (RESERVED.includes(name)) {
                // Add an underscore to the definition and export it as the proper name
                this.additionalTypes.push(`export {_${name} as ${name}};`);
                name = '_' + name;
            }
            // Optional top-level functions aren't supported, because commenting parameters doesn't work for them
            return `${commentFromSchema(func)}function ${name}(${parameters.join(', ')}): ${returnType};`;
        }
    }

    convertFunction(func, arrow = false, classy = false) {
        let out = '';
        // Assume it returns void until proven otherwise
        let returnType = 'void';
        // Prove otherwise? either a normal returns or as an async promise
        if (func.returns) {
            returnType = this.convertType(func.returns);
            if (func.returns.optional && !ALREADY_OPTIONAL_RETURNS.includes(returnType)) returnType += ' | void';
        } else {
            if (func.async === undefined) func.async = 'callback';
            // If it's async then find the callback function and convert it to a promise
            let callback = func.parameters && func.parameters.find(x => x.type === 'function' && x.name === func.async);
            if (callback) {
                // Remove callback from parameters as we're gonna handle it as a promise return
                func.parameters = func.parameters.filter(x => x !== callback);
                let parameters = this.convertParameters(callback.parameters, false, func.name);
                if (parameters.length > 1) {
                    // Since these files are originally chrome, some things are a bit weird
                    // Callbacks (which is what chrome uses) have no issues with returning multiple values
                    // but firefox uses promises, which AFAIK can't handle that
                    // This doesn't seem to be a problem yet, as firefox hasn't actually implemented the methods in question yet
                    // But since it's in the schemas, it's still a problem for us
                    // TODO: Follow firefox developments in this area
                    console.log(`Warning: Promises cannot return more than one value: ${func.name}.`);
                    // Just assume it's gonna be some kind of object that's returned from the promise
                    // This seems like the most likely way the firefox team is going to make the promise return multiple values
                    parameters = ['object']
                }
                // Use void as return type if there were no parameters
                // Note that the join is kinda useless (see long comments above)
                let promiseReturn = parameters[0] || 'void';
                if (callback.optional && !ALREADY_OPTIONAL_RETURNS.includes(promiseReturn)) promiseReturn += ' | void';
                returnType = `Promise<${promiseReturn}>`;
                // Because of namespace extends(?), a few functions can pass through here twice,
                // so override the return type since the callback was removed and it can't be converted again
                func.returns = {converterTypeOverride: returnType};
                // Converted now
                delete func.async;
            } else if (func.async && func.async !== 'callback') {
                // Since it's async it's gotta return a promise... the type just isn't specified in the schemas
                returnType = 'Promise<any>';
            }
<<<<<<< HEAD
=======
            // Use void as return type if there were no parameters
            // Note that the join is kinda useless (see long comments above)
            let promiseReturn = parameters[0] || 'void';
            if (callback.optional && !ALREADY_OPTIONAL_RETURNS.includes(promiseReturn)) promiseReturn += ' | undefined';
            returnType = `Promise<${promiseReturn}>`
>>>>>>> 47b941e8
        }

        // Create overload signatures for leading optional parameters
        // Typescript can't handle when e.g. parameter 1 is optional, but parameter 2 isn't
        // Therefore output multiple function choices where we one by one, strip the optional status

        // Check if "parameters[index]" is optional with at least one required parameter following it
        let isLeadingOptional = (parameters, index) => {
            let firstRequiredIndex = parameters.findIndex(x => !x.optional);
            return firstRequiredIndex > index;
        };

        // Optional parameters with at least one required parameter following them, marked as non-optional
        let leadingOptionals = [];
        // The rest of the parameters
        let rest = [];
        for (let [i, param] of (func.parameters || []).entries()) {
            if (isLeadingOptional(func.parameters, i)) {
                // It won't be optional in the overload signature, so create a copy of it marked as non-optional
                leadingOptionals.push({...param, optional: false});
            } else {
                rest.push(param);
            }
        }

        // Output the normal signature
        out += this.convertSingleFunction(func.name, returnType, arrow, classy, {
            ...func,
            parameters: rest,
        });
        // Output signatures for any leading optional parameters
        for (let i = 0; i < leadingOptionals.length; i++) {
            let funcWithParams = {
                ...func,
                parameters: leadingOptionals.slice(i).concat(rest),
            };
            out += "\n" + this.convertSingleFunction(func.name, returnType, arrow, classy, funcWithParams) + (classy ? ';\n' : '');
        }

        return out;
    }

    convertFunctions(functions) {
        if (functions === undefined) return [];
        let convertedFunctions = [];
        for (let func of functions) {
            convertedFunctions.push(this.convertFunction(func, false, false))
        }
        return convertedFunctions;
    }

    // noinspection JSMethodCanBeStatic
    convertSingleEvent(parameters, returnType, extra, name) {
        if (extra) {
            // It has extra parameters, so output custom event handler
            let listenerName = '_' + this.convertName(`${this.namespace}_${name}_Event`);
            this.additionalTypes.push(`type ${listenerName}<T = (${parameters.join(', ')}) => ${returnType}> = WebExtEventBase<(callback: T, ${extra.join(', ')}) => void, T>;`);
            return `${listenerName}`;
        } else {
            // It has no extra parameters, so just use the helper that we define in HEADER
            return `WebExtEvent<(${parameters.join(', ')}) => ${returnType}>`;
        }
    }

    convertEvent(event, classy = false) {
        let out = '';
        // Assume it returns void until proven otherwise
        let returnType = 'void';
        // Prove otherwise?
        if (event.returns) {
            returnType = this.convertType(event.returns);
            if (event.returns.optional && !ALREADY_OPTIONAL_RETURNS.includes(returnType)) returnType += ' | void';
        }

        // Check if we have extra parameters (for the addListener() call)
        let extra;
        if (event.extraParameters) {
            // If we do, get them
            extra = this.convertParameters(event.extraParameters, true);
        }

        // Get parameters
        let parameters = this.convertParameters(event.parameters, true);
        // Typescript can't handle when e.g. parameter 1 is optional, but parameter 2 isn't
        // Therefore output multiple event choices where we one by one, strip the optional status
        // So we get an event that's '(one, two) | (two)' instead of '(one?, two)'
        for (let i = 0; i < parameters.length; i++) {
            if (parameters[i].includes('?') && parameters.length > i + 1) {
                out += '\n| ' + this.convertSingleEvent(parameters.slice(i + 1), returnType, extra, event.name);
            } else {
                break;
            }
        }
        parameters = parameters.map((x, i) => {
            if (parameters.length > 0 && i < parameters.length - 1) {
                return x.replace('?', '');
            }
            return x;
        });

        // Add const and ; if we're not in a class
        out = `${!classy ? 'const ' : ''}${event.name}: ${this.convertSingleEvent(parameters, returnType, extra, event.name)}${out}${!classy && event.optional ? ' | undefined' : ''}${!classy ? ';' : ''}`;

        // Comment it
        out = commentFromSchema(event) + out;

        return out;
    }

    convertEvents(events) {
        if (events === undefined) return [];
        let convertedEvents = [];
        for (let event of events) {
            convertedEvents.push(this.convertEvent(event, false))
        }
        return convertedEvents;
    }

    convertNamespace() {
        // Get data for this namespace
        let data = this.namespaces[this.namespace];
        let out = '';

        if (data['$import']) {
            let skipKeys = ['namespace', 'description', 'permissions'];
            _.mergeWith(data, this.namespaces[data['$import']], (objValue, srcValue, key) => {
                if (skipKeys.includes(key)) return objValue;
                if (_.isArray(objValue)) {
                    return _.uniqWith(objValue.concat(srcValue), (arrVal, othVal) => {
                        return (arrVal.id !== undefined && arrVal.id === othVal.id) || (arrVal.name !== undefined && arrVal.name === othVal.name);
                    });
                }
            });
        }

        // Clear additional types
        this.additionalTypes = [];
        // Convert everything
        this.types = this.convertTypes(data.types);
        this.properties = this.convertProperties(data.properties);
        this.functions = this.convertFunctions(data.functions);
        this.events = this.convertEvents(data.events);

        // Make sure there are no duplicates
        this.additionalTypes = _.uniqWith(this.additionalTypes, _.isEqual);

        // Output everything if needed

        // Comment the description and permissions/manifest keys
        let doclines = [];
        if (data.description) {
            doclines.push(descToMarkdown(data.description));
        }
        if (data.permissions && data.permissions.length > 0) {
            // Manifest keys are in the permissions array, but start with "manifest:"
            let permissions = [];
            let manifestKeys = [];
            for (let perm of data.permissions) {
                if (/^manifest:(.*)/.exec(perm)) {
                    manifestKeys.push(RegExp.$1);
                } else {
                    permissions.push(perm);
                }
            }
            if (permissions.length > 0) {
                doclines.push(`Permissions: ${permissions.map(p => `\`${p}\``).join(', ')}`);
            }
            if (manifestKeys.length > 0) {
                doclines.push(`Manifest keys: ${manifestKeys.map(p => `\`${p}\``).join(', ')}`);
            }
        }
        // Allowed contexts
        let contexts = formatContexts(data.allowedContexts, true);
        if (contexts) {
            doclines.push(contexts);
        }
        if (doclines.length > 0) {
            out += toDocComment(doclines.join('\n\n')) + '\n';
        }

        out += `declare namespace browser.${data.namespace} {\n`;
        if (this.types.length > 0) out += `/* ${data.namespace} types */\n${this.types.join('\n\n')}\n\n`;
        if (this.additionalTypes.length > 0) out += `${this.additionalTypes.join('\n\n')}\n\n`;
        if (this.properties.length > 0) out += `/* ${data.namespace} properties */\n${this.properties.join('\n\n')}\n\n`;
        if (this.functions.length > 0) out += `/* ${data.namespace} functions */\n${this.functions.join('\n\n')}\n\n`;
        if (this.events.length > 0) out += `/* ${data.namespace} events */\n${this.events.join('\n\n')}\n\n`;
        out = out.slice(0, out.length - 1) + '}\n\n';

        this.out += out;
    }

    write(filename) {
        // Delete file
        fs.truncate(filename, 0, function () {
            // Write this.out to file except the very last character (which is an extra \n)
            fs.writeFileSync(filename, this.out.slice(0, this.out.length - 1));
        }.bind(this));
    }

    removeNamespace(name) {
        delete this.namespaces[name];
    }

    getIndex(namespace, section, id_or_name) {
        return this.namespaces[namespace][section].findIndex(x => {
            return x['id'] === id_or_name
                || x['name'] === id_or_name
                || x['$extends'] === id_or_name
                || x['$import'] === id_or_name;
        });
    }

    remove(namespace, section, id_or_name) {
        this.namespaces[namespace][section].splice(this.getIndex(namespace, section, id_or_name), 1);
    }

    edit(namespace, section, id_or_name, edit) {
        let index = this.getIndex(namespace, section, id_or_name);
        this.namespaces[namespace][section][index] = edit(this.namespaces[namespace][section][index]);
    }
}

exports.Converter = Converter;<|MERGE_RESOLUTION|>--- conflicted
+++ resolved
@@ -74,13 +74,8 @@
     }
     if (schema.parameters) {
         for (let param of schema.parameters) {
-<<<<<<< HEAD
-=======
             // '@param' is redundant in TypeScript code if it has no description.
             if (!param.description) continue;
-            // Callbacks are skipped in other parts of the code as well
-            if (param.type === 'function' && param.name === 'callback') continue;
->>>>>>> 47b941e8
             // Square brackets around optional parameter names is a jsdoc convention
             let name = (param.optional) ? `[${param.name}]` : param.name;
             let desc = (param.description) ? ' ' + descToMarkdown(param.description) : '';
@@ -542,7 +537,7 @@
                 // Use void as return type if there were no parameters
                 // Note that the join is kinda useless (see long comments above)
                 let promiseReturn = parameters[0] || 'void';
-                if (callback.optional && !ALREADY_OPTIONAL_RETURNS.includes(promiseReturn)) promiseReturn += ' | void';
+            if (callback.optional && !ALREADY_OPTIONAL_RETURNS.includes(promiseReturn)) promiseReturn += ' | undefined';
                 returnType = `Promise<${promiseReturn}>`;
                 // Because of namespace extends(?), a few functions can pass through here twice,
                 // so override the return type since the callback was removed and it can't be converted again
@@ -553,14 +548,6 @@
                 // Since it's async it's gotta return a promise... the type just isn't specified in the schemas
                 returnType = 'Promise<any>';
             }
-<<<<<<< HEAD
-=======
-            // Use void as return type if there were no parameters
-            // Note that the join is kinda useless (see long comments above)
-            let promiseReturn = parameters[0] || 'void';
-            if (callback.optional && !ALREADY_OPTIONAL_RETURNS.includes(promiseReturn)) promiseReturn += ' | undefined';
-            returnType = `Promise<${promiseReturn}>`
->>>>>>> 47b941e8
         }
 
         // Create overload signatures for leading optional parameters
