const fs = require("fs");
const path = require("path");
const stripJsonComments = require("strip-json-comments");
const _ = require("lodash");
const deepMapKeys = require('deep-map-keys');
const {descToMarkdown, toDocComment} = require('./desc-to-doc.js');

// Reserved keywords in typescript
const RESERVED = ["break", "case", "catch", "class", "const", "continue", "debugger", "default", "delete", "do", "else",
    "enum", "export", "extends", "false", "finally", "for", "function", "if", "import", "in", "instanceof", "new", "null",
    "return", "super", "switch", "this", "throw", "true", "try", "typeof", "var", "void", "while", "with"];

// Types that are considered "simple"
const SIMPLE_TYPES = ['string', 'integer', 'number', 'boolean', 'any'];

// Creates a doc comment out of a schema's description
function commentFromSchema(schema, suffix = '\n') {
    let doclines = [];
    if (schema.description) {
        doclines.push(descToMarkdown(schema.description));
    }
    if (schema.deprecated) {
        doclines.push(`@deprecated ${descToMarkdown(schema.deprecated)}`);
    }
    if (schema.returns && schema.returns.description) {
        doclines.push(`@returns ${descToMarkdown(schema.returns.description)}`);
    }
    if (doclines.length === 0) {
        return '';
    }
    return toDocComment(doclines.join('\n')) + suffix;
}

class Converter {
    constructor(folders, header, namespace_aliases) {
        // Generated source
        this.out = header;

        this.namespace_aliases = namespace_aliases;

        // Collect schema files
        this.schemaData = [];
        this.collectSchemas(folders);

        // Convert from split schemas to namespace
        // This merges all the properties that we care about for each namespace
        // Needed since many schema files add to the "manifest" namespace
        this.namespaces = {};
        for (let data of this.schemaData) {
            // Enumerate the actual namespace data
            for (let namespace of data[1]) {
                // Check if we have an alias for it
                if (this.namespace_aliases.hasOwnProperty(namespace.namespace)) {
                    namespace.namespace = this.namespace_aliases[namespace.namespace];
                }

                // If we haven't seen this namespace before, init it
                if (!this.namespaces.hasOwnProperty(namespace.namespace)) {
                    this.namespaces[namespace.namespace] = {
                        namespace: namespace.namespace,
                        types: [],
                        properties: {},
                        functions: [],
                        events: [],
                        description: '',
                        permissions: []
                    };
                }
                // Concat or extend namespace
                if (namespace.types) this.namespaces[namespace.namespace].types = this.namespaces[namespace.namespace].types.concat(namespace.types);
                if (namespace.properties) this.namespaces[namespace.namespace].properties = Object.assign(this.namespaces[namespace.namespace].properties, namespace.properties);
                if (namespace.functions) this.namespaces[namespace.namespace].functions = this.namespaces[namespace.namespace].functions.concat(namespace.functions);
                if (namespace.events) this.namespaces[namespace.namespace].events = this.namespaces[namespace.namespace].events.concat(namespace.events);
                if (namespace.description) this.namespaces[namespace.namespace].description = namespace.description;
                if (namespace.permissions) this.namespaces[namespace.namespace].permissions = this.namespaces[namespace.namespace].permissions.concat(namespace.permissions);

                if (namespace['$import']) this.namespaces[namespace.namespace]['$import'] = namespace['$import']
            }
        }
    }

    setUnsupportedAsOptional() {
        this.namespaces = deepMapKeys(this.namespaces, (key) => {
            if (key === 'unsupported') {
                return 'optional';
            }
            return key;
        })
    }

    convert() {
        // For each namespace, set it as current, and convert it, which adds directly onto this.out
        for (let namespace of Object.keys(this.namespaces)) {
            this.namespace = namespace;
            this.convertNamespace();
        }
    }

    collectSchemas(folders) {
        // For each schema file
        for (let folder of folders) {
            const files = fs.readdirSync(folder);
            for (let file of files) {
                if (path.extname(file) === '.json') {
                    // Strip json comments, parse and add to data array
                    this.schemaData.push([file, JSON.parse(stripJsonComments(String(fs.readFileSync(path.join(folder, file)))))]);
                }
            }
        }
    }

    // noinspection JSMethodCanBeStatic
    convertPrimitive(type) {
        if (type === 'integer') {
            return 'number'
        }
        return type;
    }

    convertClass(type) {
        // Convert each property, function and event of a class
        let out = `{\n`;
        let convertedProperties = this.convertObjectProperties(type);
        if (type.functions) for (let func of type.functions) {
            convertedProperties.push(this.convertFunction(func, true, true, true));
        }
        if (type.events) for (let event of type.events) {
            convertedProperties.push(this.convertEvent(event, true));
        }
        out += `${convertedProperties.join(';\n') + ';'}`;
        out += `\n}`;

        return out;
    }

    convertObjectProperties(type) {
        let convertedProperties = [];
        // For each simple property
        if (type.properties) {
            for (let name of Object.keys(type.properties)) {
                let propertyType = type.properties[name];
                // Make sure it has a proper id by adding parent id to id
                propertyType.id = type.id + (name === 'properties' ? '' : ('_' + name));
                // Output property type (adding a ? if optional)
                convertedProperties.push(`${commentFromSchema(propertyType)}${name}${type.properties[name].optional ? '?' : ''}: ${this.convertType(propertyType)}`);
            }
        }
        // For each pattern property
        if (type.patternProperties) {
            for (let name of Object.keys(type.patternProperties)) {
                // Assume it's a string type
                let keyType = 'string';
                // TODO: Simple regex check, probably flawed
                // If the regex has a \d and not a a-z, assume it's asking for a number
                if (name.includes('\\d') && !name.includes('a-z')) keyType = 'number';
                // Add the keyed property
                convertedProperties.push(`[key: ${keyType}]: ${this.convertType(type.patternProperties[name])}`);
            }
        }
        return convertedProperties;
    }

    convertRef(ref) {
        // Get the namespace of the reference, if any
        let namespace = ref.split('.')[0];
        // Do we have an alias for that namesapce?
        if (this.namespace_aliases.hasOwnProperty(namespace)) {
            // Revolve namespace aliases
            namespace = this.namespace_aliases[namespace];
            ref = `${namespace}.${ref.split('.')[1]}`
        }
        // The namespace is unnecessary if it's the current one
        if (namespace === this.namespace) {
            ref = ref.split('.')[1];
        }
        // If we know about the namespace
        if (Object.keys(this.namespaces).includes(namespace)) {
            // Add browser. to the front
            // Okay, apparently typescript doesn't need that, as all the namepaces are combined by the compiler
            //out += 'browser.';
        } else if (!this.namespaces[this.namespace].types.find(x => x.id === ref)) {
            console.log(`Warning: Cannot find reference "${ref}", assuming the browser knows better.`);
            // Add a type X = any, so the type can be used, but won't be typechecked
            this.additionalTypes.push(`type ${ref} = any;`);
        }
        return ref;
    }

    // noinspection JSMethodCanBeStatic
    convertEnumName(name) {
        // Convert from snake_case to PascalCase
        return name.split('_').map(x => x.charAt(0).toUpperCase() + x.slice(1)).join('');
    }

    convertType(type, root = false) {
        let out = '';
        // Check type of type
        if (type.choices) {
            // Okay so it's a choice between several types, we need to check
            // if choices include enums, and if so combine them
            let choices = [];
            let enums = [];
            for (let choice of type.choices) {
                if (choice.enum) {
                    enums = enums.concat(choice.enum);
                } else {
                    choices.push(choice)
                }
            }
            // If we found enums, output it as a single choice
            if (enums.length > 0) choices.push({
                id: type.id,
                enum: enums
            });
            // For each choice, convert according to rules, join via a pipe "|" and add to output
            out += _.uniqWith(choices.map(x => {
                // Override id with parent id for proper naming
                x.id = type.id;
                // Convert it as a type
                let y = this.convertType(x);
                // If it's any, make it object instead and hope that works
                // This is due to how "string | any" === "any" and the whole choice would therefore be redundant
                if (y === 'any') y = 'object';
                return y;
            }), _.isEqual).join(' | ');
        } else if (type.enum) {
            // If it's an enum
            // Make sure it has a proper id
            if (type.name && !type.id) type.id = type.name;
            // We can only output enums in the namespace root (a schema enum, instead of e.g. a property having an enum as type)
            if (root) {
                // So if we are in the root
                // Add each enum value, sanitizing the name (if it has one, otherwise just using its value as name)
                out += `{\n${type.enum.map(x => `${commentFromSchema(x)}${(x.name ? x.name : x).replace(/\W/g, '')} = "${x.name ? x.name : x}"`).join(',\n')}\n}`
            } else {
                // If we're not in the root, add the enum as an additional type instead, adding an _ in front of the name
                // We convert the actual enum based on rules above by passing through the whole type code again, but this time as root
                this.additionalTypes.push(`${commentFromSchema(type)}enum _${this.convertEnumName(type.id)} ${this.convertType(type, true)}`);
                // And then just reference it by name in output
                out += '_' + this.convertEnumName(type.id);
            }
        } else if (type.type) {
            // The type has an actual type, check it
            if (type.type === 'object') {
                // It's an object, how is the object constructed?
                if (type.functions || type.events) {
                    // It has functions or events, treat it as a claas
                    out += this.convertClass(type);
                } else if (type.properties || type.patternProperties) {
                    // It has properties, convert those
                    let properties = this.convertObjectProperties(type);
                    // If it has no properties, just say it's some type of object
                    if (properties.length > 0) {
                        out += `{\n${properties.join(';\n')};\n}`;
                    } else {
                        out += 'object';
                    }
                } else if (type.isInstanceOf) {
                    // It's an instance of another type
                    if (type.additionalProperties && type.additionalProperties.type === 'any') {
                        // The schemas write set additionalProperties.type = 'any' when typechecking can be anything
                        // This usually means it's "window" included as part of DOM
                        if (type.isInstanceOf.toLowerCase() === 'window') {
                            out += type.isInstanceOf;
                        } else {
                            // Otherwise it's some object we don't know about, therefore just treat it as a random object
                            out += `object/*${type.isInstanceOf}*/`;
                        }
                    } else {
                        // If the schema does not do that, try converting as a reference
                        out += this.convertRef(type.isInstanceOf);
                    }
                } else if (type.additionalProperties) {
                    // If it has additional, but not normal properties, try converting those properties as a type, passing the parent name
                    type.additionalProperties.id = type.id;
                    out += this.convertType(type.additionalProperties);
                } else {
                    // Okay so it's just some kind of object, right?...
                    out += 'object';
                }
            } else if (type.type === 'array') {
                // It's an array
                // Does it specify a fixed amount of items?
                if (type.minItems && type.maxItems && type.minItems === type.maxItems) {
                    // Yes, fixed amount of items, output it as an array literal
                    out += `[${new Array(type.minItems).fill(this.convertType(type.items)).join(', ')}]`
                } else if (type.items) {
                    // Figure out the array type, passing parent name
                    type.items.id = type.id;
                    let arrayType = this.convertType(type.items);
                    // Very bad check to see if it's a "simple" type in array terms
                    // This just checks if it's an enum or object, really
                    // TODO: Could probably be done better
                    if (arrayType.includes('\n') || arrayType.includes(';') || arrayType.includes(',')) {
                        // If it's not simple, use the Array<type> syntax
                        out += `Array<${arrayType}>`;
                    } else {
                        // If it is simple use type[] syntax
                        out += `${arrayType}[]`;
                    }
                }
            } else if (type.type === 'function') {
                // It's a function
                // Convert it as an array function
                out += this.convertFunction(type, true, false);
            } else if (SIMPLE_TYPES.includes(type.type)) {
                // It's a simple primitive
                out += this.convertPrimitive(type.type);
            }
        } else if (type['$ref']) {
            // If it's a reference
            out += this.convertRef(type['$ref']);
        } else if (type.value) {
            // If it has a fixed value, just set its type as the type of said value
            out += typeof type.value;
        }
        if (out === '') {
            // Output an error if the type couldn't be converted using logic above
            throw new Error(`Cannot handle type ${JSON.stringify(type)}`);
        }
        return out;
    }

    collapseExtendedTypes(types) {
        let collapsedTypes = {};
        // For each type
        for (let type of types) {
            // Get its id or the id of the type it extends
            let name = type['$extend'] || type.id;
            // Don't want this key to be merged (as it could cause conflicts if that is even possible)
            delete type['$extend'];
            // Have we seen it before?
            if (collapsedTypes.hasOwnProperty(name)) {
                // Merge with the type we already have, concatting any arrays
                _.mergeWith(collapsedTypes[name], type, (objValue, srcValue) => {
                    if (_.isArray(objValue)) {
                        return objValue.concat(srcValue);
                    }
                });
            } else {
                // Okay first time we see it, so for now it's collapsed
                collapsedTypes[name] = type;
            }
        }
        return Object.values(collapsedTypes);
    }

    convertTypes(types) {
        if (types === undefined) return [];
        // Collapse types that have an $extend in them
        types = this.collapseExtendedTypes(types);
        let convertedTypes = [];
        // For each type
        for (let type of types) {
            // Convert it as a root type
            let convertedType = this.convertType(type, true);
            // If we get nothing in return, ignore it
            if (convertedType === undefined) continue;
            // If we get its id in return, it's being weird and should just not be typechecked
            if (convertedType === type.id) convertedType = 'any';
            // Get the comment
            let comment = commentFromSchema(type);
            // Add converted source with proper keyword in front
            // This is here instead of in convertType, since that is also used for non root purposes
<<<<<<< HEAD
            if (type.functions || type.events) {
                // If it has functions or events it's a class
                convertedTypes.push(`${comment}class ${type.id} ${convertedType}`);
            } else if (type.enum) {
                convertedTypes.push(`${comment}enum ${this.convertEnumName(type.id)} ${convertedType}`);
            } else if (type.type === 'object' && !type.isInstanceOf) {
                // It's an object, that's not an instance of another one
                convertedTypes.push(`${comment}interface ${type.id} ${convertedType}`);
=======
            if ((type.functions || type.events) || (type.type === 'object' && !type.isInstanceOf)) {
                // If it has functions or events, or is an object that's not an instance of another one, it's an interface
                convertedTypes.push(`interface ${type.id} ${convertedType}`);
            } else if (type.enum) {
                convertedTypes.push(`enum ${this.convertEnumName(type.id)} ${convertedType}`);
>>>>>>> 86a4f29b
            } else {
                // It's just a type of some kind
                convertedTypes.push(`${comment}type ${type.id} = ${convertedType};`);
            }
        }
        return convertedTypes
    }

    convertProperties(properties) {
        if (properties === undefined) return [];
        let convertedProperties = [];
        // For each property, just add it as a const, appending | undefined if it's optional
        for (let prop of Object.keys(properties)) {
            convertedProperties.push(`${commentFromSchema(properties[prop])}const ${prop}: ${this.convertType(properties[prop])}${properties[prop].optional ? ' | undefined' : ''};`);
        }
        return convertedProperties;
    }

    convertParameters(parameters, includeName = true, name = undefined) {
        if (parameters === undefined) return [];
        let convertedParameters = [];
        // For each parameter
        for (let parameter of Object.keys(parameters)) {
            // If it's a function and that function is 'callback' we skip it since we don't use callbacks but promises instead
            if (parameters[parameter].type && parameters[parameter].name && parameters[parameter].type === 'function' && parameters[parameter].name === 'callback') continue;
            let out = '';
            // If includeName then include the name (add ? if optional) and a comment before it
            if (includeName) {
                out += commentFromSchema(parameters[parameter], ' ');
                out += `${parameters[parameter].name ? parameters[parameter].name : parameter}${parameters[parameter].optional ? '?' : ''}: `;
            }
            // Convert the paremeter type passing parent id as id
            parameters[parameter].id = name;
            out += this.convertType(parameters[parameter]);
            convertedParameters.push(out);
        }
        return convertedParameters;
    }

    convertSingleFunction(name, parameters, returnType, arrow, classy, optional) {
        // function x() {} or () => {}?
        if (arrow) {
            // Okay () => {}, unless we want it classy (inside a class) in which case use name(): {}
            return `${classy ? `${name}${optional ? '?' : ''}` : ''}(${parameters.join(', ')})${classy ? ':' : ' =>'} ${returnType}`;
        } else {
            // If the name is a reversed keyword
            if (RESERVED.includes(name)) {
                // Add an underscore to the definition and export it as the proper name
                this.additionalTypes.push(`export {_${name} as ${name}};`);
                name = '_' + name;
            }
            if (optional) {
                return `const ${name}: ((${parameters.join(', ')}) => ${returnType}) | undefined;`
            } else {
                return `function ${name}(${parameters.join(', ')}): ${returnType};`;
            }
        }
    }

    convertFunction(func, arrow = false, classy = false) {
        let out = '';
        out += commentFromSchema(func);
        // Assume it returns void until proven otherwise
        let returnType = 'void';
        // Prove otherwise? either a normal returns or as an async promise
        if (func.returns) {
            returnType = this.convertType(func.returns);
        } else if (func.async === 'callback') {
            // If it's async then find the callback function and convert it to a promise
            let parameters = this.convertParameters(func.parameters.find(x => x.type === 'function' && x.name === 'callback').parameters, false, func.name);
            if (parameters.length > 1) {
                // Since these files are originally chrome, some things are a bit weird
                // Callbacks (which is what chrome uses) have no issues with returning multiple values
                // but firefox uses promises, which AFAIK can't handle that
                // This doesn't seem to be a problem yet, as firefox hasn't actually implemented the methods in question yet
                // But since it's in the schemas, it's still a problem for us
                // TODO: Follow firefox developments in this area
                console.log(`Warning: Promises cannot return more than one value: ${func.name}.`);
                // Just assume it's gonna be some kind of object that's returned from the promise
                // This seems like the most likely way the firefox team is going to make the promise return multiple values
                parameters = ['object']
            }
            // Use void as return type if there were no parameters
            // Note that the join is kinda useless (see long comments above)
            returnType = `Promise<${parameters.join(', ') || 'void'}>`
        }

        // Get parameters
        let parameters = this.convertParameters(func.parameters, true, func.name);
        // Typescript can't handle when e.g. parameter 1 is optional, but parameter 2 isn't
        // Therefore output multiple function choices where we one by one, strip the optional status
        // So we get an function that's '(one, two) | (two)' instead of '(one?, two)'
        for (let i = 0; i < parameters.length; i++) {
            if (parameters[i].includes('?') && parameters.length > i + 1) {
                out += this.convertSingleFunction(func.name, parameters.slice(i + 1), returnType, arrow, classy, func.optional) + (classy ? ';\n' : '\n');
            } else {
                break;
            }
        }
        parameters = parameters.map((x, i) => {
            if (parameters.length > 0 && i < parameters.length - 1) {
                return x.replace('?', '');
            }
            return x;
        });

        out += this.convertSingleFunction(func.name, parameters, returnType, arrow, classy, func.optional);

        return out;
    }

    convertFunctions(functions) {
        if (functions === undefined) return [];
        let convertedFunctions = [];
        for (let func of functions) {
            convertedFunctions.push(this.convertFunction(func, false, false))
        }
        return convertedFunctions;
    }

    // noinspection JSMethodCanBeStatic
    convertSingleEvent(parameters, returnType) {
        // Use the helper that we define in HEADER
        return `WebExtEventListener<(${parameters.join(', ')}) => ${returnType}>`;
    }

    convertEvent(event, classy = false) {
        let out = '';
        // Assume it returns void until proven otherwise
        let returnType = 'void';
        // Prove otherwise?
        if (event.returns) {
            returnType = this.convertType(event.returns);
        }

        // Get parameters
        let parameters = this.convertParameters(event.parameters, true);
        // Typescript can't handle when e.g. parameter 1 is optional, but parameter 2 isn't
        // Therefore output multiple event choices where we one by one, strip the optional status
        // So we get an event that's '(one, two) | (two)' instead of '(one?, two)'
        for (let i = 0; i < parameters.length; i++) {
            if (parameters[i].includes('?') && parameters.length > i + 1) {
                out += '\n| ' + this.convertSingleEvent(parameters.slice(i + 1), returnType, classy);
            } else {
                break;
            }
        }
        parameters = parameters.map((x, i) => {
            if (parameters.length > 0 && i < parameters.length - 1) {
                return x.replace('?', '');
            }
            return x;
        });

        // Add const and ; if we're not in a class
        out = `${!classy ? 'const ' : ''}${event.name}: ${this.convertSingleEvent(parameters, returnType, classy)}${out}${!classy && event.optional ? ' | undefined' : ''}${!classy ? ';' : ''}`;

        // Comment it
        out = commentFromSchema(event) + out;

        return out;
    }

    convertEvents(events) {
        if (events === undefined) return [];
        let convertedEvents = [];
        for (let event of events) {
            convertedEvents.push(this.convertEvent(event, false))
        }
        return convertedEvents;
    }

    convertNamespace() {
        // Get data for this namespace
        let data = this.namespaces[this.namespace];
        let out = '';

        if (data['$import']) {
            let skipKeys = ['namespace', 'description', 'permissions'];
            _.mergeWith(data, this.namespaces[data['$import']], (objValue, srcValue, key) => {
                if (skipKeys.includes(key)) return objValue;
                if (_.isArray(objValue)) {
                    return _.uniqWith(objValue.concat(srcValue), (arrVal, othVal) => {
                        return (arrVal.id !== undefined && arrVal.id === othVal.id) || (arrVal.name !== undefined && arrVal.name === othVal.name);
                    });
                }
            });
        }

        // Clear additional types
        this.additionalTypes = [];
        // Convert everything
        this.types = this.convertTypes(data.types);
        this.properties = this.convertProperties(data.properties);
        this.functions = this.convertFunctions(data.functions);
        this.events = this.convertEvents(data.events);

        // Make sure there are no duplicates
        this.additionalTypes = _.uniqWith(this.additionalTypes, _.isEqual);

        // Output everything if needed

        // Comment the description and permissions/manifest keys
        let doclines = [];
        if (data.description) {
            doclines.push(descToMarkdown(data.description));
        }
        if (data.permissions && data.permissions.length > 0) {
            // Manifest keys are in the permissions array, but start with "manifest:"
            let permissions = [];
            let manifestKeys = [];
            for (let perm of data.permissions) {
                if (/^manifest:(.*)/.exec(perm)) {
                    manifestKeys.push(RegExp.$1);
                } else {
                    permissions.push(perm);
                }
            }
            if (permissions.length > 0) {
                doclines.push(`Permissions: ${permissions.map(p => `\`${p}\``).join(', ')}`);
            }
            if (manifestKeys.length > 0) {
                doclines.push(`Manifest keys: ${manifestKeys.map(p => `\`${p}\``).join(', ')}`);
            }
        }
        if (doclines.length > 0) {
            out += toDocComment(doclines.join('\n\n')) + '\n';
        }

        out += `declare namespace browser.${data.namespace} {\n`;
        if (this.types.length > 0) out += `/* ${data.namespace} types */\n${this.types.join('\n\n')}\n\n`;
        if (this.additionalTypes.length > 0) out += `${this.additionalTypes.join('\n\n')}\n\n`;
        if (this.properties.length > 0) out += `/* ${data.namespace} properties */\n${this.properties.join('\n\n')}\n\n`;
        if (this.functions.length > 0) out += `/* ${data.namespace} functions */\n${this.functions.join('\n\n')}\n\n`;
        if (this.events.length > 0) out += `/* ${data.namespace} events */\n${this.events.join('\n\n')}\n\n`;
        out = out.slice(0, out.length - 1) + '}\n\n';

        this.out += out;
    }

    write(filename) {
        // Delete file
        fs.truncate(filename, 0, function () {
            // Write this.out to file except the very last character (which is an extra \n)
            fs.writeFileSync(filename, this.out.slice(0, this.out.length - 1));
        }.bind(this));
    }

    removeNamespace(name) {
        delete this.namespaces[name];
    }

    getIndex(namespace, section, id_or_name) {
        return this.namespaces[namespace][section].findIndex(x => {
            return x['id'] === id_or_name
                || x['name'] === id_or_name
                || x['$extends'] === id_or_name
                || x['$import'] === id_or_name;
        });
    }

    remove(namespace, section, id_or_name) {
        this.namespaces[namespace][section].splice(this.getIndex(namespace, section, id_or_name), 1);
    }

    edit(namespace, section, id_or_name, edit) {
        let index = this.getIndex(namespace, section, id_or_name);
        this.namespaces[namespace][section][index] = edit(this.namespaces[namespace][section][index]);
    }
}

exports.Converter = Converter;<|MERGE_RESOLUTION|>--- conflicted
+++ resolved
@@ -362,22 +362,11 @@
             let comment = commentFromSchema(type);
             // Add converted source with proper keyword in front
             // This is here instead of in convertType, since that is also used for non root purposes
-<<<<<<< HEAD
-            if (type.functions || type.events) {
-                // If it has functions or events it's a class
-                convertedTypes.push(`${comment}class ${type.id} ${convertedType}`);
+            if ((type.functions || type.events) || (type.type === 'object' && !type.isInstanceOf)) {
+                // If it has functions or events, or is an object that's not an instance of another one, it's an interface
+                convertedTypes.push(`${comment}interface ${type.id} ${convertedType}`);
             } else if (type.enum) {
                 convertedTypes.push(`${comment}enum ${this.convertEnumName(type.id)} ${convertedType}`);
-            } else if (type.type === 'object' && !type.isInstanceOf) {
-                // It's an object, that's not an instance of another one
-                convertedTypes.push(`${comment}interface ${type.id} ${convertedType}`);
-=======
-            if ((type.functions || type.events) || (type.type === 'object' && !type.isInstanceOf)) {
-                // If it has functions or events, or is an object that's not an instance of another one, it's an interface
-                convertedTypes.push(`interface ${type.id} ${convertedType}`);
-            } else if (type.enum) {
-                convertedTypes.push(`enum ${this.convertEnumName(type.id)} ${convertedType}`);
->>>>>>> 86a4f29b
             } else {
                 // It's just a type of some kind
                 convertedTypes.push(`${comment}type ${type.id} = ${convertedType};`);
