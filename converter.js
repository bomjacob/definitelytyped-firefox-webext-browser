--- conflicted
+++ resolved
@@ -322,11 +322,7 @@
             } else {
                 // If we're not in the root, add the enum as an additional type instead, adding an _ in front of the name
                 // We convert the actual enum based on rules above by passing through the whole type code again, but this time as root
-<<<<<<< HEAD
-                this.additionalTypes.push(`${commentFromSchema(type)}enum _${this.convertEnumName(type.id)} ${this.convertType(type, true)}`);
-=======
-                this.additionalTypes.push(`enum _${this.convertName(type.id)} ${this.convertType(type, true)}`);
->>>>>>> aa7b2d19
+                this.additionalTypes.push(`${commentFromSchema(type)}enum _${this.convertName(type.id)} ${this.convertType(type, true)}`);
                 // And then just reference it by name in output
                 out += '_' + this.convertName(type.id);
             }
@@ -457,11 +453,7 @@
                 // If it has functions or events, or is an object that's not an instance of another one, it's an interface
                 convertedTypes.push(`${comment}interface ${type.id} ${convertedType}`);
             } else if (type.enum) {
-<<<<<<< HEAD
-                convertedTypes.push(`${comment}enum ${this.convertEnumName(type.id)} ${convertedType}`);
-=======
-                convertedTypes.push(`enum ${this.convertName(type.id)} ${convertedType}`);
->>>>>>> aa7b2d19
+                convertedTypes.push(`${comment}enum ${this.convertName(type.id)} ${convertedType}`);
             } else {
                 // It's just a type of some kind
                 convertedTypes.push(`${comment}type ${type.id} = ${convertedType};`);
