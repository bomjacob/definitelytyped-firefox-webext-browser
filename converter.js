const fs = require("fs");
const path = require("path");
const stripJsonComments = require("strip-json-comments");
const _ = require("lodash");
const {descToMarkdown, toDocComment} = require('./desc-to-doc.js');

// Reserved keywords in typescript
const RESERVED = ["break", "case", "catch", "class", "const", "continue", "debugger", "default", "delete", "do", "else",
    "enum", "export", "extends", "false", "finally", "for", "function", "if", "import", "in", "instanceof", "new", "null",
    "return", "super", "switch", "this", "throw", "true", "try", "typeof", "var", "void", "while", "with"];

// Types that are considered "simple"
const SIMPLE_TYPES = ['string', 'integer', 'number', 'boolean', 'any'];
const ALREADY_OPTIONAL_RETURNS = ['any', 'undefined', 'void'];

// Readable names for "allowedContexts" values from the schema
const CONTEXT_NAMES = {
    'addon_parent': 'Add-on parent',
    'content':      'Content scripts',
    'devtools':     'Devtools pages',
    'proxy':        'Proxy scripts',
};

// Comment "X context only" for these contexts
const CTX_CMT_ONLY_ALLOWED_IN = ['content', 'devtools', 'proxy'];

// Comment "Not allowed in" for these contexts
const CTX_CMT_NOT_ALLOWED_IN = ['content', 'devtools'];

// Comment "Allowed in" for these contexts
const CTX_CMT_ALLOWED_IN = ['proxy'];

// Formats an allowedContexts array to a readable string
function formatContexts(contexts, outputAlways = false) {
    if (!contexts || contexts.length === 0) {
        if (outputAlways) {
            // No contexts are specified, but we can likely still output something
            contexts = [];
        } else {
            return '';
        }
    }
    // Check if this thing is only allowed in one context
    for (let context of contexts) {
        if (/^(.*)_only$/.exec(context) && CTX_CMT_ONLY_ALLOWED_IN.includes(RegExp.$1)) {
            return `Allowed in: ${CONTEXT_NAMES[RegExp.$1]} only`;
        }
    }
    let lines = [];
    // If a context from CTX_CMT_NOT_ALLOWED_IN isn't in contexts, comment it as "not allowed in"
    let notAllowedIn = CTX_CMT_NOT_ALLOWED_IN.filter(context => !contexts.includes(context));
    if (notAllowedIn.length > 0) {
        lines.push(`Not allowed in: ${notAllowedIn.map(ctx => CONTEXT_NAMES[ctx]).join(', ')}`);
    }
    // If a context from CTX_CMT_ALLOWED_IN is in contexts, comment it as "allowed in"
    let allowedIn = CTX_CMT_ALLOWED_IN.filter(context => contexts.includes(context));
    if (allowedIn.length > 0) {
        lines.push(`Allowed in: ${allowedIn.map(ctx => CONTEXT_NAMES[ctx]).join(', ')}`);
    }
    return (lines.length > 0) ? lines.join('\n\n') : '';
}

// Creates a doc comment out of a schema object
function commentFromSchema(schema) {
    let doclines = [];
    if (schema.description) {
        doclines.push(descToMarkdown(schema.description));
    }
    let contexts = formatContexts(schema.allowedContexts);
    if (contexts) {
        // Separate with an empty line
        if (doclines.length > 0) doclines.push('');
        doclines.push(contexts);
    }
    if (schema.parameters) {
        for (let param of schema.parameters) {
            // Square brackets around optional parameter names is a jsdoc convention
            let name = (param.optional) ? `[${param.name}]` : param.name;
            let desc = (param.description) ? ' ' + descToMarkdown(param.description) : '';
            doclines.push(`@param ${name}${desc}`);
        }
    }
    if (schema.deprecated) {
        doclines.push(`@deprecated ${descToMarkdown(schema.deprecated)}`);
    } else if (schema.unsupported) {
        doclines.push(`@deprecated Unsupported on Firefox at this time.`);
    }
    if (schema.returns && schema.returns.description) {
        doclines.push(`@returns ${descToMarkdown(schema.returns.description)}`);
    }
    if (doclines.length === 0) {
        return '';
    }
    return toDocComment(doclines.join('\n')) + '\n';
}

// Iterate over plain objects in nested objects and arrays
function* deepIteratePlainObjects(item) {
    if (_.isArray(item)) {
        // Got an array, check its elements
        for (let x of item) {
            yield* deepIteratePlainObjects(x);
        }
    } else if (_.isPlainObject(item)) {
        // Got a plain object, yield it
        yield item;
        // Check its properties
        for (let x of Object.values(item)) {
            yield* deepIteratePlainObjects(x);
        }
    }
}

class Converter {
    constructor(folders, header, namespace_aliases) {
        // Generated source
        this.out = header;

        this.namespace_aliases = namespace_aliases;

        // Collect schema files
        this.schemaData = [];
        this.collectSchemas(folders);

        // Convert from split schemas to namespace
        // This merges all the properties that we care about for each namespace
        // Needed since many schema files add to the "manifest" namespace
        this.namespaces = {};
        for (let data of this.schemaData) {
            // Enumerate the actual namespace data
            for (let namespace of data[1]) {
                // Check if we have an alias for it
                if (this.namespace_aliases.hasOwnProperty(namespace.namespace)) {
                    namespace.namespace = this.namespace_aliases[namespace.namespace];
                }

                // If we haven't seen this namespace before, init it
                if (!this.namespaces.hasOwnProperty(namespace.namespace)) {
                    this.namespaces[namespace.namespace] = {
                        namespace: namespace.namespace,
                        types: [],
                        properties: {},
                        functions: [],
                        events: [],
                        description: '',
                        permissions: [],
                        allowedContexts: []
                    };
                }
                // Concat or extend namespace
                if (namespace.types) this.namespaces[namespace.namespace].types = this.namespaces[namespace.namespace].types.concat(namespace.types);
                if (namespace.properties) this.namespaces[namespace.namespace].properties = Object.assign(this.namespaces[namespace.namespace].properties, namespace.properties);
                if (namespace.functions) this.namespaces[namespace.namespace].functions = this.namespaces[namespace.namespace].functions.concat(namespace.functions);
                if (namespace.events) this.namespaces[namespace.namespace].events = this.namespaces[namespace.namespace].events.concat(namespace.events);
                if (namespace.description) this.namespaces[namespace.namespace].description = namespace.description;
                if (namespace.permissions) this.namespaces[namespace.namespace].permissions = this.namespaces[namespace.namespace].permissions.concat(namespace.permissions);
                if (namespace.allowedContexts) this.namespaces[namespace.namespace].allowedContexts = this.namespaces[namespace.namespace].allowedContexts.concat(namespace.allowedContexts);

                if (namespace['$import']) this.namespaces[namespace.namespace]['$import'] = namespace['$import']
            }
        }
    }

    setUnsupportedAsOptional() {
        for (let type of deepIteratePlainObjects(this.namespaces)) {
            if (type.unsupported) {
                type.optional = true;
            }
        }
    }

    convert() {
        // For each namespace, set it as current, and convert it, which adds directly onto this.out
        for (let namespace of Object.keys(this.namespaces)) {
            this.namespace = namespace;
            this.convertNamespace();
        }
    }

    collectSchemas(folders) {
        // For each schema file
        for (let folder of folders) {
            const files = fs.readdirSync(folder);
            for (let file of files) {
                if (path.extname(file) === '.json') {
                    // Strip json comments, parse and add to data array
                    this.schemaData.push([file, JSON.parse(stripJsonComments(String(fs.readFileSync(path.join(folder, file)))))]);
                }
            }
        }
    }

    // noinspection JSMethodCanBeStatic
    convertPrimitive(type) {
        if (type === 'integer') {
            return 'number'
        }
        return type;
    }

    convertClass(type) {
        // Convert each property, function and event of a class
        let out = `{\n`;
        let convertedProperties = this.convertObjectProperties(type);
        if (type.functions) for (let func of type.functions) {
            convertedProperties.push(this.convertFunction(func, true, true, true));
        }
        if (type.events) for (let event of type.events) {
            convertedProperties.push(this.convertEvent(event, true));
        }
        out += `${convertedProperties.join(';\n') + ';'}`;
        out += `\n}`;

        return out;
    }

    convertObjectProperties(type) {
        let convertedProperties = [];
        // For each simple property
        if (type.properties) {
            for (let name of Object.keys(type.properties)) {
                let propertyType = type.properties[name];
                // Make sure it has a proper id by adding parent id to id
                propertyType.id = type.id + (name === 'properties' ? '' : ('_' + name));
                // Output property type (adding a ? if optional)
                convertedProperties.push(`${commentFromSchema(propertyType)}${name}${type.properties[name].optional ? '?' : ''}: ${this.convertType(propertyType)}`);
            }
        }
        // For each pattern property
        if (type.patternProperties) {
            for (let name of Object.keys(type.patternProperties)) {
                // Assume it's a string type
                let keyType = 'string';
                // TODO: Simple regex check, probably flawed
                // If the regex has a \d and not a a-z, assume it's asking for a number
                if (name.includes('\\d') && !name.includes('a-z')) keyType = 'number';
                // Add the keyed property
                convertedProperties.push(`[key: ${keyType}]: ${this.convertType(type.patternProperties[name])}`);
            }
        }
        return convertedProperties;
    }

    convertRef(ref) {
        // Get the namespace of the reference, if any
        let namespace = ref.split('.')[0];
        // Do we have an alias for that namesapce?
        if (this.namespace_aliases.hasOwnProperty(namespace)) {
            // Revolve namespace aliases
            namespace = this.namespace_aliases[namespace];
            ref = `${namespace}.${ref.split('.')[1]}`
        }
        // The namespace is unnecessary if it's the current one
        if (namespace === this.namespace) {
            ref = ref.split('.')[1];
        }
        // If we know about the namespace
        if (Object.keys(this.namespaces).includes(namespace)) {
            // Add browser. to the front
            // Okay, apparently typescript doesn't need that, as all the namepaces are combined by the compiler
            //out += 'browser.';
        } else if (!this.namespaces[this.namespace].types.find(x => x.id === ref)) {
            console.log(`Warning: Cannot find reference "${ref}", assuming the browser knows better.`);
            // Add a type X = any, so the type can be used, but won't be typechecked
            this.additionalTypes.push(`type ${ref} = any;`);
        }
        return ref;
    }

    // noinspection JSMethodCanBeStatic
    convertName(name) {
        // Convert from snake_case to PascalCase
        return name.split('_').map(x => x.charAt(0).toUpperCase() + x.slice(1)).join('');
    }

    convertType(type, root = false) {
        // Check if we've overridden it, likely for a type that can't be represented in json schema
        if (type.converterTypeOverride) {
            return type.converterTypeOverride;
        }
        let out = '';
        // Check type of type
        if (type.choices) {
            // Okay so it's a choice between several types, we need to check
            // if choices include enums, and if so combine them
            let choices = [];
            let enums = [];
            for (let choice of type.choices) {
                if (choice.enum) {
                    enums = enums.concat(choice.enum);
                } else {
                    choices.push(choice)
                }
            }
            // If we found enums, output it as a single choice
            if (enums.length > 0) choices.push({
                id: type.id,
                enum: enums
            });
            // For each choice, convert according to rules, join via a pipe "|" and add to output
            out += _.uniqWith(choices.map(x => {
                // Override id with parent id for proper naming
                x.id = type.id;
                // Convert it as a type
                let y = this.convertType(x);
                // If it's any, make it object instead and hope that works
                // This is due to how "string | any" === "any" and the whole choice would therefore be redundant
                if (y === 'any') y = 'object';
                return y;
            }), _.isEqual).join(' | ');
        } else if (type.enum) {
            // If it's an enum
            // Make sure it has a proper id
            if (type.name && !type.id) type.id = type.name;
            // We can only output enums in the namespace root (a schema enum, instead of e.g. a property having an enum as type)
            if (root) {
                // So if we are in the root
                // Add each enum value, sanitizing the name (if it has one, otherwise just using its value as name)
                out += `{\n${type.enum.map(x => `${commentFromSchema(x)}${(x.name ? x.name : x).replace(/\W/g, '')} = "${x.name ? x.name : x}"`).join(',\n')}\n}`
            } else {
                // If we're not in the root, add the enum as an additional type instead, adding an _ in front of the name
                // We convert the actual enum based on rules above by passing through the whole type code again, but this time as root
                this.additionalTypes.push(`${commentFromSchema(type)}enum _${this.convertName(type.id)} ${this.convertType(type, true)}`);
                // And then just reference it by name in output
                out += '_' + this.convertName(type.id);
            }
        } else if (type.type) {
            // The type has an actual type, check it
            if (type.type === 'object') {
                // It's an object, how is the object constructed?
                if (type.functions || type.events) {
                    // It has functions or events, treat it as a claas
                    out += this.convertClass(type);
                } else if (type.properties || type.patternProperties) {
                    // It has properties, convert those
                    let properties = this.convertObjectProperties(type);
                    // If it has no properties, just say it's some type of object
                    if (properties.length > 0) {
                        out += `{\n${properties.join(';\n')};\n}`;
                    } else {
                        out += 'object';
                    }
                } else if (type.isInstanceOf) {
                    // It's an instance of another type
                    if (type.additionalProperties && type.additionalProperties.type === 'any') {
                        // The schemas write set additionalProperties.type = 'any' when typechecking can be anything
                        // This usually means it's "window" included as part of DOM
                        if (type.isInstanceOf.toLowerCase() === 'window') {
                            out += type.isInstanceOf;
                        } else {
                            // Otherwise it's some object we don't know about, therefore just treat it as a random object
                            out += `object/*${type.isInstanceOf}*/`;
                        }
                    } else {
                        // If the schema does not do that, try converting as a reference
                        out += this.convertRef(type.isInstanceOf);
                    }
                } else if (type.additionalProperties) {
                    // If it has additional, but not normal properties, try converting those properties as a type, passing the parent name
                    type.additionalProperties.id = type.id;
                    out += this.convertType(type.additionalProperties);
                } else {
                    // Okay so it's just some kind of object, right?...
                    out += 'object';
                }
            } else if (type.type === 'array') {
                // It's an array
                // Does it specify a fixed amount of items?
                if (type.minItems && type.maxItems && type.minItems === type.maxItems) {
                    // Yes, fixed amount of items, output it as an array literal
                    out += `[${new Array(type.minItems).fill(this.convertType(type.items)).join(', ')}]`
                } else if (type.items) {
                    // Figure out the array type, passing parent name
                    type.items.id = type.id;
                    let arrayType = this.convertType(type.items);
                    // Very bad check to see if it's a "simple" type in array terms
                    // This just checks if it's an enum or object, really
                    // TODO: Could probably be done better
                    if (arrayType.includes('\n') || arrayType.includes(';') || arrayType.includes(',')) {
                        // If it's not simple, use the Array<type> syntax
                        out += `Array<${arrayType}>`;
                    } else {
                        // If it is simple use type[] syntax
                        out += `${arrayType}[]`;
                    }
                }
            } else if (type.type === 'function') {
                // It's a function
                // Convert it as an array function
                out += this.convertFunction(type, true, false);
            } else if (SIMPLE_TYPES.includes(type.type)) {
                // It's a simple primitive
                out += this.convertPrimitive(type.type);
            }
        } else if (type['$ref']) {
            // If it's a reference
            out += this.convertRef(type['$ref']);
        } else if (type.value) {
            // If it has a fixed value, just set its type as the type of said value
            out += typeof type.value;
        }
        if (out === '') {
            // Output an error if the type couldn't be converted using logic above
            throw new Error(`Cannot handle type ${JSON.stringify(type)}`);
        }
        return out;
    }

    collapseExtendedTypes(types) {
        let collapsedTypes = {};
        // For each type
        for (let type of types) {
            // Get its id or the id of the type it extends
            let name = type['$extend'] || type.id;
            // Don't want this key to be merged (as it could cause conflicts if that is even possible)
            delete type['$extend'];
            // Have we seen it before?
            if (collapsedTypes.hasOwnProperty(name)) {
                // Merge with the type we already have, concatting any arrays
                _.mergeWith(collapsedTypes[name], type, (objValue, srcValue) => {
                    if (_.isArray(objValue)) {
                        return objValue.concat(srcValue);
                    }
                });
            } else {
                // Okay first time we see it, so for now it's collapsed
                collapsedTypes[name] = type;
            }
        }
        return Object.values(collapsedTypes);
    }

    convertTypes(types) {
        if (types === undefined) return [];
        // Collapse types that have an $extend in them
        types = this.collapseExtendedTypes(types);
        let convertedTypes = [];
        // For each type
        for (let type of types) {
            // Convert it as a root type
            let convertedType = this.convertType(type, true);
            // If we get nothing in return, ignore it
            if (convertedType === undefined) continue;
            // If we get its id in return, it's being weird and should just not be typechecked
            if (convertedType === type.id) convertedType = 'any';
            // Get the comment
            let comment = commentFromSchema(type);
            // Add converted source with proper keyword in front
            // This is here instead of in convertType, since that is also used for non root purposes
            if ((type.functions || type.events) || (type.type === 'object' && !type.isInstanceOf)) {
                // If it has functions or events, or is an object that's not an instance of another one, it's an interface
                convertedTypes.push(`${comment}interface ${type.id} ${convertedType}`);
            } else if (type.enum) {
                convertedTypes.push(`${comment}enum ${this.convertName(type.id)} ${convertedType}`);
            } else {
                // It's just a type of some kind
                convertedTypes.push(`${comment}type ${type.id} = ${convertedType};`);
            }
        }
        return convertedTypes
    }

    convertProperties(properties) {
        if (properties === undefined) return [];
        let convertedProperties = [];
        // For each property, just add it as a const, appending | undefined if it's optional
        for (let prop of Object.keys(properties)) {
            convertedProperties.push(`${commentFromSchema(properties[prop])}const ${prop}: ${this.convertType(properties[prop])}${properties[prop].optional ? ' | undefined' : ''};`);
        }
        return convertedProperties;
    }

    convertParameters(parameters, includeName = true, name = undefined) {
        if (parameters === undefined) return [];
        let convertedParameters = [];
        // For each parameter
        for (let parameter of Object.keys(parameters)) {
            // If it's a function and that function is 'callback' we skip it since we don't use callbacks but promises instead
            if (parameters[parameter].type && parameters[parameter].name && parameters[parameter].type === 'function' && parameters[parameter].name === 'callback') continue;
            let out = '';
            // If includeName then include the name (add ? if optional)
            if (includeName) out += `${parameters[parameter].name ? parameters[parameter].name : parameter}${parameters[parameter].optional ? '?' : ''}: `;
            // Convert the paremeter type passing parent id as id
            parameters[parameter].id = name;
            out += this.convertType(parameters[parameter]);
            convertedParameters.push(out);
        }
        return convertedParameters;
    }

    convertSingleFunction(name, returnType, arrow, classy, func) {
        let parameters = this.convertParameters(func.parameters, true, func.name);
        // function x() {} or () => {}?
        if (arrow) {
            // Okay () => {}, unless we want it classy (inside a class) in which case use name(): {}
            return `${classy ? `${commentFromSchema(func)}${name}${func.optional ? '?' : ''}` : ''}(${parameters.join(', ')})${classy ? ':' : ' =>'} ${returnType}`;
        } else {
            // If the name is a reversed keyword
            if (RESERVED.includes(name)) {
                // Add an underscore to the definition and export it as the proper name
                this.additionalTypes.push(`export {_${name} as ${name}};`);
                name = '_' + name;
            }
            // Optional top-level functions aren't supported, because commenting parameters doesn't work for them
            return `${commentFromSchema(func)}function ${name}(${parameters.join(', ')}): ${returnType};`;
        }
    }

    convertFunction(func, arrow = false, classy = false) {
        let out = '';
        // Assume it returns void until proven otherwise
        let returnType = 'void';
        // Prove otherwise? either a normal returns or as an async promise
        if (func.returns) {
            returnType = this.convertType(func.returns);
            if (func.returns.optional && !ALREADY_OPTIONAL_RETURNS.includes(returnType)) returnType += ' | void';
        } else if (func.async) {
            // If it's async then find the callback function and convert it to a promise
<<<<<<< HEAD
            let callback = func.parameters.find(x => x.type === 'function' && x.name === func.async);
            if (callback) {
                // Remove callback from parameters as we're gonna handle it as a promise return
                func.parameters = func.parameters.filter(x => x !== callback);
                let parameters = this.convertParameters(callback.parameters, false, func.name);
                if (parameters.length > 1) {
                    // Since these files are originally chrome, some things are a bit weird
                    // Callbacks (which is what chrome uses) have no issues with returning multiple values
                    // but firefox uses promises, which AFAIK can't handle that
                    // This doesn't seem to be a problem yet, as firefox hasn't actually implemented the methods in question yet
                    // But since it's in the schemas, it's still a problem for us
                    // TODO: Follow firefox developments in this area
                    console.log(`Warning: Promises cannot return more than one value: ${func.name}.`);
                    // Just assume it's gonna be some kind of object that's returned from the promise
                    // This seems like the most likely way the firefox team is going to make the promise return multiple values
                    parameters = ['object']
                }
                // Use void as return type if there were no parameters
                // Note that the join is kinda useless (see long comments above)
                let promiseReturn = parameters[0] || 'void';
                if (callback.optional && !ALREADY_OPTIONAL_RETURNS.includes(promiseReturn)) promiseReturn += ' | void';
                returnType = `Promise<${promiseReturn}>`
            }
        }

        // Only comment proper functions and methods where the comment can apply
        // This is after the returnType stuff as that code sometimes altars func.parameters
        if (!arrow || classy) {
            out += commentFromSchema(func);
=======
            let callbackIndex = func.parameters.findIndex(x => x.type === 'function' && x.name === 'callback');
            // Delete the callback parameter
            let callback = func.parameters.splice(callbackIndex, 1)[0];
            let parameters = this.convertParameters(callback.parameters, false, func.name);
            if (parameters.length > 1) {
                // Since these files are originally chrome, some things are a bit weird
                // Callbacks (which is what chrome uses) have no issues with returning multiple values
                // but firefox uses promises, which AFAIK can't handle that
                // This doesn't seem to be a problem yet, as firefox hasn't actually implemented the methods in question yet
                // But since it's in the schemas, it's still a problem for us
                // TODO: Follow firefox developments in this area
                console.log(`Warning: Promises cannot return more than one value: ${func.name}.`);
                // Just assume it's gonna be some kind of object that's returned from the promise
                // This seems like the most likely way the firefox team is going to make the promise return multiple values
                parameters = ['object']
            }
            // Use void as return type if there were no parameters
            // Note that the join is kinda useless (see long comments above)
            let promiseReturn = parameters[0] || 'void';
            if (callback.optional && !ALREADY_OPTIONAL_RETURNS.includes(promiseReturn)) promiseReturn += ' | void';
            returnType = `Promise<${promiseReturn}>`
            // Because of namespace extends(?), a few functions can pass through here twice,
            // so override the return type since the callback was removed and it can't be converted again
            func.returns = {converterTypeOverride: returnType};
            // Converted now
            delete func.async;
>>>>>>> 0f81fb8c
        }

        // Create overload signatures for leading optional parameters
        // Typescript can't handle when e.g. parameter 1 is optional, but parameter 2 isn't
        // Therefore output multiple function choices where we one by one, strip the optional status

        // Check if "parameters[index]" is optional with at least one required parameter following it
        let isLeadingOptional = (parameters, index) => {
            let firstRequiredIndex = parameters.findIndex(x => !x.optional);
            return firstRequiredIndex > index;
        };

        // Optional parameters with at least one required parameter following them, marked as non-optional
        let leadingOptionals = [];
        // The rest of the parameters
        let rest = [];
        for (let [i, param] of (func.parameters || []).entries()) {
            if (isLeadingOptional(func.parameters, i)) {
                // It won't be optional in the overload signature, so create a copy of it marked as non-optional
                leadingOptionals.push({...param, optional: false});
            } else {
                rest.push(param);
            }
        }

        // Output the normal signature
        out += this.convertSingleFunction(func.name, returnType, arrow, classy, {
            ...func,
            parameters: rest,
        });
        // Output signatures for any leading optional parameters
        for (let i = 0; i < leadingOptionals.length; i++) {
            let funcWithParams = {
                ...func,
                parameters: leadingOptionals.slice(i).concat(rest),
            };
            out += "\n" + this.convertSingleFunction(func.name, returnType, arrow, classy, funcWithParams) + (classy ? ';\n' : '');
        }

        return out;
    }

    convertFunctions(functions) {
        if (functions === undefined) return [];
        let convertedFunctions = [];
        for (let func of functions) {
            convertedFunctions.push(this.convertFunction(func, false, false))
        }
        return convertedFunctions;
    }

    // noinspection JSMethodCanBeStatic
    convertSingleEvent(parameters, returnType, extra, name) {
        if (extra) {
            // It has extra parameters, so output custom event handler
            let listenerName = '_' + this.convertName(`${this.namespace}_${name}_Event`);
            this.additionalTypes.push(`type ${listenerName}<T = (${parameters.join(', ')}) => ${returnType}> = WebExtEventBase<(callback: T, ${extra.join(', ')}) => void, T>;`);
            return `${listenerName}`;
        } else {
            // It has no extra parameters, so just use the helper that we define in HEADER
            return `WebExtEvent<(${parameters.join(', ')}) => ${returnType}>`;
        }
    }

    convertEvent(event, classy = false) {
        let out = '';
        // Assume it returns void until proven otherwise
        let returnType = 'void';
        // Prove otherwise?
        if (event.returns) {
            returnType = this.convertType(event.returns);
            if (event.returns.optional && !ALREADY_OPTIONAL_RETURNS.includes(returnType)) returnType += ' | void';
        }

        // Check if we have extra parameters (for the addListener() call)
        let extra;
        if (event.extraParameters) {
            // If we do, get them
            extra = this.convertParameters(event.extraParameters, true);
        }

        // Get parameters
        let parameters = this.convertParameters(event.parameters, true);
        // Typescript can't handle when e.g. parameter 1 is optional, but parameter 2 isn't
        // Therefore output multiple event choices where we one by one, strip the optional status
        // So we get an event that's '(one, two) | (two)' instead of '(one?, two)'
        for (let i = 0; i < parameters.length; i++) {
            if (parameters[i].includes('?') && parameters.length > i + 1) {
                out += '\n| ' + this.convertSingleEvent(parameters.slice(i + 1), returnType, extra, event.name);
            } else {
                break;
            }
        }
        parameters = parameters.map((x, i) => {
            if (parameters.length > 0 && i < parameters.length - 1) {
                return x.replace('?', '');
            }
            return x;
        });

        // Add const and ; if we're not in a class
        out = `${!classy ? 'const ' : ''}${event.name}: ${this.convertSingleEvent(parameters, returnType, extra, event.name)}${out}${!classy && event.optional ? ' | undefined' : ''}${!classy ? ';' : ''}`;

        // Comment it
        out = commentFromSchema(event) + out;

        return out;
    }

    convertEvents(events) {
        if (events === undefined) return [];
        let convertedEvents = [];
        for (let event of events) {
            convertedEvents.push(this.convertEvent(event, false))
        }
        return convertedEvents;
    }

    convertNamespace() {
        // Get data for this namespace
        let data = this.namespaces[this.namespace];
        let out = '';

        if (data['$import']) {
            let skipKeys = ['namespace', 'description', 'permissions'];
            _.mergeWith(data, this.namespaces[data['$import']], (objValue, srcValue, key) => {
                if (skipKeys.includes(key)) return objValue;
                if (_.isArray(objValue)) {
                    return _.uniqWith(objValue.concat(srcValue), (arrVal, othVal) => {
                        return (arrVal.id !== undefined && arrVal.id === othVal.id) || (arrVal.name !== undefined && arrVal.name === othVal.name);
                    });
                }
            });
        }

        // Clear additional types
        this.additionalTypes = [];
        // Convert everything
        this.types = this.convertTypes(data.types);
        this.properties = this.convertProperties(data.properties);
        this.functions = this.convertFunctions(data.functions);
        this.events = this.convertEvents(data.events);

        // Make sure there are no duplicates
        this.additionalTypes = _.uniqWith(this.additionalTypes, _.isEqual);

        // Output everything if needed

        // Comment the description and permissions/manifest keys
        let doclines = [];
        if (data.description) {
            doclines.push(descToMarkdown(data.description));
        }
        if (data.permissions && data.permissions.length > 0) {
            // Manifest keys are in the permissions array, but start with "manifest:"
            let permissions = [];
            let manifestKeys = [];
            for (let perm of data.permissions) {
                if (/^manifest:(.*)/.exec(perm)) {
                    manifestKeys.push(RegExp.$1);
                } else {
                    permissions.push(perm);
                }
            }
            if (permissions.length > 0) {
                doclines.push(`Permissions: ${permissions.map(p => `\`${p}\``).join(', ')}`);
            }
            if (manifestKeys.length > 0) {
                doclines.push(`Manifest keys: ${manifestKeys.map(p => `\`${p}\``).join(', ')}`);
            }
        }
        // Allowed contexts
        let contexts = formatContexts(data.allowedContexts, true);
        if (contexts) {
            doclines.push(contexts);
        }
        if (doclines.length > 0) {
            out += toDocComment(doclines.join('\n\n')) + '\n';
        }

        out += `declare namespace browser.${data.namespace} {\n`;
        if (this.types.length > 0) out += `/* ${data.namespace} types */\n${this.types.join('\n\n')}\n\n`;
        if (this.additionalTypes.length > 0) out += `${this.additionalTypes.join('\n\n')}\n\n`;
        if (this.properties.length > 0) out += `/* ${data.namespace} properties */\n${this.properties.join('\n\n')}\n\n`;
        if (this.functions.length > 0) out += `/* ${data.namespace} functions */\n${this.functions.join('\n\n')}\n\n`;
        if (this.events.length > 0) out += `/* ${data.namespace} events */\n${this.events.join('\n\n')}\n\n`;
        out = out.slice(0, out.length - 1) + '}\n\n';

        this.out += out;
    }

    write(filename) {
        // Delete file
        fs.truncate(filename, 0, function () {
            // Write this.out to file except the very last character (which is an extra \n)
            fs.writeFileSync(filename, this.out.slice(0, this.out.length - 1));
        }.bind(this));
    }

    removeNamespace(name) {
        delete this.namespaces[name];
    }

    getIndex(namespace, section, id_or_name) {
        return this.namespaces[namespace][section].findIndex(x => {
            return x['id'] === id_or_name
                || x['name'] === id_or_name
                || x['$extends'] === id_or_name
                || x['$import'] === id_or_name;
        });
    }

    remove(namespace, section, id_or_name) {
        this.namespaces[namespace][section].splice(this.getIndex(namespace, section, id_or_name), 1);
    }

    edit(namespace, section, id_or_name, edit) {
        let index = this.getIndex(namespace, section, id_or_name);
        this.namespaces[namespace][section][index] = edit(this.namespaces[namespace][section][index]);
    }
}

exports.Converter = Converter;<|MERGE_RESOLUTION|>--- conflicted
+++ resolved
@@ -516,7 +516,6 @@
             if (func.returns.optional && !ALREADY_OPTIONAL_RETURNS.includes(returnType)) returnType += ' | void';
         } else if (func.async) {
             // If it's async then find the callback function and convert it to a promise
-<<<<<<< HEAD
             let callback = func.parameters.find(x => x.type === 'function' && x.name === func.async);
             if (callback) {
                 // Remove callback from parameters as we're gonna handle it as a promise return
@@ -539,14 +538,13 @@
                 let promiseReturn = parameters[0] || 'void';
                 if (callback.optional && !ALREADY_OPTIONAL_RETURNS.includes(promiseReturn)) promiseReturn += ' | void';
                 returnType = `Promise<${promiseReturn}>`
-            }
-        }
-
-        // Only comment proper functions and methods where the comment can apply
-        // This is after the returnType stuff as that code sometimes altars func.parameters
-        if (!arrow || classy) {
-            out += commentFromSchema(func);
-=======
+                // Because of namespace extends(?), a few functions can pass through here twice,
+                // so override the return type since the callback was removed and it can't be converted again
+                func.returns = {converterTypeOverride: returnType};
+                // Converted now
+                delete func.async;
+            }
+        }
             let callbackIndex = func.parameters.findIndex(x => x.type === 'function' && x.name === 'callback');
             // Delete the callback parameter
             let callback = func.parameters.splice(callbackIndex, 1)[0];
@@ -568,12 +566,6 @@
             let promiseReturn = parameters[0] || 'void';
             if (callback.optional && !ALREADY_OPTIONAL_RETURNS.includes(promiseReturn)) promiseReturn += ' | void';
             returnType = `Promise<${promiseReturn}>`
-            // Because of namespace extends(?), a few functions can pass through here twice,
-            // so override the return type since the callback was removed and it can't be converted again
-            func.returns = {converterTypeOverride: returnType};
-            // Converted now
-            delete func.async;
->>>>>>> 0f81fb8c
         }
 
         // Create overload signatures for leading optional parameters
